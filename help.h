--- conflicted
+++ resolved
@@ -169,8 +169,6 @@
     {"bladerf-fpga", OptBladeFpgaDir, "<path>", 0, "Use alternative FPGA bitstream ('' to disable FPGA load)", 4},
     {"bladerf-decimation", OptBladeDecim, "<N>", 0, "Assume FPGA decimates by a factor of N", 4},
     {"bladerf-bandwidth", OptBladeBw, "<hz>", 0, "Set LPF bandwidth ('bypass' to bypass the LPF)", 4},
-<<<<<<< HEAD
-=======
 #endif
 #ifdef ENABLE_HACKRF
     {0,0,0,0, "HackRF options:", 3},
@@ -178,7 +176,6 @@
     {"device", OptDevice, "<ident>", 0, "Select device by serial number", 3},
     {"hackrf-enable-ampgain", OptHackRfGainEnable, 0, 0, "Enable amp gain (RF stage) (~11 dB) (default: disabled)", 3},
     {"hackrf-vgagain", OptHackRfVgaGain, "<db>", 0, "Set gain (baseband stage) (default: 48, valid: 0-62, 2 dB steps)", 3},
->>>>>>> 806a6004
 #endif
     {0,0,0,0, "Modes-S Beast options, use with --device-type modesbeast:", 5},
     {"beast-serial", OptBeastSerial, "<path>", 0, "Path to Beast serial device (default /dev/ttyUSB0)", 5},
